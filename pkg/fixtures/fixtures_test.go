package fixtures

import (
<<<<<<< HEAD
	"io"
=======
	"encoding/json"
	"fmt"
>>>>>>> ede67f98
	"net/http"
	"net/http/httptest"
	"os"
	"path/filepath"
	"strings"
	"testing"

	"github.com/spf13/afero"
	"github.com/tidwall/gjson"

	"github.com/stretchr/testify/assert"
	"github.com/stretchr/testify/require"

	"github.com/stripe/stripe-cli/pkg/ansi"
)

const testFixture = `
{
	"_meta": {
		"template_version": 0
	},
	"fixtures": [
		{
			"name": "cust_bender",
			"path": "/v1/customers",
			"method": "post",
			"params": {
				"name": "Bender Bending Rodriguez",
				"email": "bender@planex.com",
				"phone": "${.env:PHONE_NO_CLASH|+1234567890}",
				"address": {
					"line1": "1 Planet Express St",
					"city": "New New York"
				}
			}
		},
		{
			"name": "char_bender",
			"path": "/v1/charges",
			"method": "post",
			"params": {
				"customer": "${cust_bender:id}",
				"source": "tok_visa",
				"amount": "100",
				"currency": "${cust_bender:currency|usd}",
				"capture": false
			}
		},
		{
			"name": "capt_bender",
			"path": "/v1/charges/${char_bender:id}/capture",
			"method": "post"
		}
	]
}`

const failureTestFixture = `
{
	"_meta": {
		"template_version": 0
	},
	"fixtures": [
		{
			"name": "charge_expected_failure",
			"expected_error_type": "card_error",
			"path": "/v1/charges",
			"method": "post",
			"params": {
				"source": "tok_chargeDeclined",
				"amount": 100,
				"currency": "usd",
				"description": "(created by Stripe CLI)"
			}
	 	}
	]
}`

func TestMakeRequest(t *testing.T) {
	fs := afero.NewMemMapFs()
	ts := httptest.NewServer(http.HandlerFunc(func(res http.ResponseWriter, req *http.Request) {
		switch url := req.URL.String(); url {
		case "/v1/customers":
			res.Write([]byte(`{"id": "cust_12345", "foo": "bar"}`))
		case "/v1/charges":
			res.Write([]byte(`{"charge": true, "id": "char_12345"}`))
		case "/v1/charges/char_12345/capture":
			// Do nothing, we just want to verify this request came in
		default:
			t.Errorf("Received an unexpected request URL: %s", req.URL.String())
		}
	}))

	defer func() { ts.Close() }()

	afero.WriteFile(fs, "test_fixture.json", []byte(testFixture), os.ModePerm)

	fxt, err := NewFixture(fs, "sk_test_1234", "", []string{}, ts.URL, "test_fixture.json")
	require.NoError(t, err)

<<<<<<< HEAD
	err = fxt.Execute()
	require.NoError(t, err)
=======
	output, _ := (fxt.parseInterface(parsedFixtureData))
	sort.Strings(output)
>>>>>>> ede67f98

	require.NotNil(t, fxt.responses["cust_bender"])
	require.NotNil(t, fxt.responses["char_bender"])
	require.NotNil(t, fxt.responses["capt_bender"])

<<<<<<< HEAD
	require.Equal(t, "cust_12345", fxt.responses["cust_bender"].Get("id").String())
	require.Equal(t, "char_12345", fxt.responses["char_bender"].Get("id").String())
	require.True(t, fxt.responses["char_bender"].Get("charge").Bool())
=======
func TestParseInterface(t *testing.T) {
	address := make(map[string]interface{})
	address["line1"] = "1 Planet Express St"
	address["city"] = "New New York"

	// array of hashes
	taxIDData := make([]interface{}, 2)
	taxIDZero := make(map[string]interface{})
	taxIDZero["type"] = "type_0"
	taxIDZero["value"] = "value_0"
	taxIDOne := make(map[string]interface{})
	taxIDOne["type"] = "type_1"
	taxIDOne["value"] = "value_1"
	taxIDData[0] = taxIDZero
	taxIDData[1] = taxIDOne

	data := make(map[string]interface{})
	data["name"] = "Bender Bending Rodriguez"
	data["email"] = "bender@planex.com"
	data["address"] = address
	data["tax_id_data"] = taxIDData
	fxt := Fixture{}

	output, _ := (fxt.parseInterface(data))
	sort.Strings(output)

	require.Equal(t, len(output), 8)
	require.Equal(t, output[0], "address[city]=New New York")
	require.Equal(t, output[1], "address[line1]=1 Planet Express St")
	require.Equal(t, output[2], "email=bender@planex.com")
	require.Equal(t, output[3], "name=Bender Bending Rodriguez")
	require.Equal(t, output[4], "tax_id_data[0][type]=type_0")
	require.Equal(t, output[5], "tax_id_data[0][value]=value_0")
	require.Equal(t, output[6], "tax_id_data[1][type]=type_1")
	require.Equal(t, output[7], "tax_id_data[1][value]=value_1")
>>>>>>> ede67f98
}

func TestWithSkipMakeRequest(t *testing.T) {
	fs := afero.NewMemMapFs()
	ts := httptest.NewServer(http.HandlerFunc(func(res http.ResponseWriter, req *http.Request) {
		switch url := req.URL.String(); url {
		case "/v1/customers":
			res.Write([]byte(`{"id": "cust_12345", "foo": "bar"}`))
		default:
			t.Errorf("Received an unexpected request URL: %s", req.URL.String())
		}
	}))

	defer func() { ts.Close() }()

	afero.WriteFile(fs, "test_fixture.json", []byte(testFixture), os.ModePerm)

	fxt, err := NewFixture(fs, "sk_test_1234", "", []string{"char_bender", "capt_bender"}, ts.URL, "test_fixture.json")
	require.NoError(t, err)

<<<<<<< HEAD
	err = fxt.Execute()
	require.NoError(t, err)
=======
	output, _ := (fxt.parseInterface(data))
	sort.Strings(output)
>>>>>>> ede67f98

	require.True(t, fxt.responses["cust_bender"].Exists())
	require.False(t, fxt.responses["char_bender"].Exists())
	require.False(t, fxt.responses["capt_bender"].Exists())
}

func TestMakeRequestWithOverride(t *testing.T) {
	fs := afero.NewMemMapFs()
	ts := httptest.NewServer(http.HandlerFunc(func(res http.ResponseWriter, req *http.Request) {
		body, err := io.ReadAll(req.Body)
		if err != nil {
			t.Errorf("Failure with request body: %s", err)
		}

		switch url := req.URL.String(); url {
		case "/v1/customers":
			res.Write([]byte(`{"id": "cust_12345", "foo": "bar"}`))

			require.True(t, strings.Contains(string(body), "name=Fry"))
			require.False(t, strings.Contains(string(body), "name=Bender"))
		case "/v1/charges":
			res.Write([]byte(`{"charge": true, "id": "char_12345"}`))

<<<<<<< HEAD
			require.True(t, strings.Contains(string(body), "amount=3000"))
			require.False(t, strings.Contains(string(body), "amount=100"))
		case "/v1/charges/char_12345/capture":
			// Do nothing, we just want to verify this request came in
		default:
			t.Errorf("Received an unexpected request URL: %s", req.URL.String())
		}
	}))
=======
	output, _ := (fxt.parseInterface(data))
>>>>>>> ede67f98

	defer func() { ts.Close() }()

	afero.WriteFile(fs, "test_fixture.json", []byte(testFixture), os.ModePerm)

<<<<<<< HEAD
	fxt, err := NewFixture(fs, "sk_test_1234", "", []string{}, ts.URL, "test_fixture.json")
	fxt.Override([]string{"cust_bender:name=Fry"})
	fxt.Override([]string{"char_bender:amount=3000"})
	require.NoError(t, err)
=======
	output, _ := (fxt.parseInterface(data))
>>>>>>> ede67f98

	err = fxt.Execute()
	require.NoError(t, err)
}

func TestMakeRequestWithAdd(t *testing.T) {
	fs := afero.NewMemMapFs()
	ts := httptest.NewServer(http.HandlerFunc(func(res http.ResponseWriter, req *http.Request) {
		body, err := io.ReadAll(req.Body)
		if err != nil {
			t.Errorf("Failure with request body: %s", err)
		}

<<<<<<< HEAD
		switch url := req.URL.String(); url {
		case "/v1/customers":
			res.Write([]byte(`{"id": "cust_12345", "foo": "bar"}`))

			require.True(t, strings.Contains(string(body), "birthdate=2996-09-04"))
		case "/v1/charges":
			res.Write([]byte(`{"charge": true, "id": "char_12345"}`))
=======
	path, _ := fxt.parsePath(http)
	assert.Equal(t, "/v1/customers/cust_12345", path)

	output, _ := (fxt.parseInterface(data))
>>>>>>> ede67f98

			require.True(t, strings.Contains(string(body), "receipt_email=prof.farnsworth%40planex.com"))
		case "/v1/charges/char_12345/capture":
			// Do nothing, we just want to verify this request came in
			res.Write([]byte(`{}`))

			require.True(t, strings.Contains(string(body), "statement_descriptor=Fuel%3A+Beer"))
		default:
			t.Errorf("Received an unexpected request URL: %s", req.URL.String())
		}
	}))

	defer func() { ts.Close() }()

<<<<<<< HEAD
	afero.WriteFile(fs, "test_fixture.json", []byte(testFixture), os.ModePerm)
=======
	fxt := Fixture{}
	data := make(map[string]interface{})
	data["phone"] = "${.env:PHONE_FILE|+1234567890}"
	output, _ := (fxt.parseInterface(data))
>>>>>>> ede67f98

	fxt, err := NewFixture(fs, "sk_test_1234", "", []string{}, ts.URL, "test_fixture.json")
	fxt.Add([]string{"cust_bender:birthdate=2996-09-04"})
	fxt.Add([]string{"char_bender:receipt_email=prof.farnsworth@planex.com"})
	fxt.Add([]string{"capt_bender:statement_descriptor=Fuel: Beer"})
	require.NoError(t, err)

	err = fxt.Execute()
	require.NoError(t, err)
}

func TestMakeRequestWithRemove(t *testing.T) {
	fs := afero.NewMemMapFs()
	ts := httptest.NewServer(http.HandlerFunc(func(res http.ResponseWriter, req *http.Request) {
		body, err := io.ReadAll(req.Body)
		if err != nil {
			t.Errorf("Failure with request body: %s", err)
		}

		switch url := req.URL.String(); url {
		case "/v1/customers":
			res.Write([]byte(`{"id": "cust_12345", "foo": "bar"}`))

			require.False(t, strings.Contains(string(body), "phone"))
		case "/v1/charges":
			res.Write([]byte(`{"charge": true, "id": "char_12345"}`))

			require.False(t, strings.Contains(string(body), "capture"))
		case "/v1/charges/char_12345/capture":
			// Do nothing, we just want to verify this request came in
		default:
			t.Errorf("Received an unexpected request URL: %s", req.URL.String())
		}
	}))

	defer func() { ts.Close() }()

	afero.WriteFile(fs, "test_fixture.json", []byte(testFixture), os.ModePerm)

	fxt, err := NewFixture(fs, "sk_test_1234", "", []string{}, ts.URL, "test_fixture.json")
	fxt.Remove([]string{"cust_bender:phone"})
	fxt.Remove([]string{"char_bender:capture"})
	require.NoError(t, err)

	_, err = fxt.Execute()
	require.NoError(t, err)
}

func TestMakeRequestExpectedFailure(t *testing.T) {
	fs := afero.NewMemMapFs()
	ts := httptest.NewServer(http.HandlerFunc(func(res http.ResponseWriter, req *http.Request) {
		res.WriteHeader(402)
		res.Write([]byte(`{"error": {"type": "card_error"}}`))
	}))

	defer func() { ts.Close() }()
	afero.WriteFile(fs, "failured_test_fixture.json", []byte(failureTestFixture), os.ModePerm)
	fxt, err := NewFixture(fs, "sk_test_1234", "", []string{}, ts.URL, "failured_test_fixture.json")
	require.NoError(t, err)

	_, err = fxt.Execute()
	require.NoError(t, err)
	require.NotNil(t, fxt.responses["charge_expected_failure"])
}

func TestMakeRequestUnexpectedFailure(t *testing.T) {
	fs := afero.NewMemMapFs()
	ts := httptest.NewServer(http.HandlerFunc(func(res http.ResponseWriter, req *http.Request) {
		res.WriteHeader(500)
		res.Write([]byte(`{"error": "Internal Failure Occurred."}`))
	}))

	defer func() { ts.Close() }()
	afero.WriteFile(fs, "failured_test_fixture.json", []byte(failureTestFixture), os.ModePerm)
	fxt, err := NewFixture(fs, "sk_test_1234", "", []string{}, ts.URL, "failured_test_fixture.json")
	require.NoError(t, err)

	_, err = fxt.Execute()
	require.NotNil(t, err)
}

<<<<<<< HEAD
=======
func TestParsePathDoNothing(t *testing.T) {
	fxt := Fixture{}
	http := fixture{
		Path: "/v1/charges",
	}

	path, _ := fxt.parsePath(http)
	assert.Equal(t, http.Path, path)
}

func TestParseOneParam(t *testing.T) {
	fxt := Fixture{
		responses: map[string]*gojsonq.JSONQ{
			"char_bender": gojsonq.New().FromString(`{"id": "cust_12345"}`),
		},
	}
	http := fixture{
		Path: "/v1/charges/${char_bender:id}",
	}

	path, _ := fxt.parsePath(http)
	assert.Equal(t, "/v1/charges/cust_12345", path)
}

func TestParsePathReferenceErrorWithSuggestion(t *testing.T) {
	fxt := Fixture{
		responses: map[string]*gojsonq.JSONQ{
			"char_bender": gojsonq.New().FromString(`{"id": "cust_12345"}`),
		},
	}
	http := fixture{
		Path: "/v1/charges/${char:id}",
	}

	_, err := fxt.parsePath(http)

	color := ansi.Color(os.Stdout)
	expected := fmt.Errorf(
		"%s - an undeclared fixture name was referenced: %s\nPerhaps you meant one of the following: char_bender",
		color.Red("✘ Validation error").String(),
		ansi.Bold("char"),
	)

	assert.Equal(t, expected, err)
}

func TestParsePathReferenceErrorNoSuggestion(t *testing.T) {
	fxt := Fixture{
		responses: map[string]*gojsonq.JSONQ{
			"char_bender": gojsonq.New().FromString(`{"id": "cust_12345"}`),
		},
	}
	http := fixture{
		Path: "/v1/charges/${foo:id}",
	}

	_, err := fxt.parsePath(http)

	color := ansi.Color(os.Stdout)
	expected := fmt.Errorf(
		"%s - an undeclared fixture name was referenced: %s",
		color.Red("✘ Validation error").String(),
		ansi.Bold("foo"),
	)

	assert.Equal(t, expected, err)
}

func TestParseQueryReferenceErrorWithSuggestion(t *testing.T) {
	fxt := Fixture{
		responses: map[string]*gojsonq.JSONQ{
			"char_bender": gojsonq.New().FromString(`{"id": "cust_12345"}`),
		},
	}

	_, err := fxt.parseQuery("${bender:id}")

	color := ansi.Color(os.Stdout)
	expected := fmt.Errorf(
		"%s - an undeclared fixture name was referenced: %s\nPerhaps you meant one of the following: char_bender",
		color.Red("✘ Validation error").String(),
		ansi.Bold("bender"),
	)

	assert.Equal(t, expected, err)
}

func TestParseQueryReferenceErrorNoSuggestion(t *testing.T) {
	fxt := Fixture{
		responses: map[string]*gojsonq.JSONQ{
			"char_bender": gojsonq.New().FromString(`{"id": "cust_12345"}`),
		},
	}

	_, err := fxt.parseQuery("${foo:id}")

	color := ansi.Color(os.Stdout)
	expected := fmt.Errorf(
		"%s - an undeclared fixture name was referenced: %s",
		color.Red("✘ Validation error").String(),
		ansi.Bold("foo"),
	)

	assert.Equal(t, expected, err)
}

func TestParseOneParamWithTrailing(t *testing.T) {
	fxt := Fixture{
		responses: map[string]*gojsonq.JSONQ{
			"char_bender": gojsonq.New().FromString(`{"id": "char_12345"}`),
		},
	}
	http := fixture{
		Path: "/v1/charges/${char_bender:id}/capture",
	}

	path, _ := fxt.parsePath(http)
	assert.Equal(t, "/v1/charges/char_12345/capture", path)
}

func TestParseTwoParam(t *testing.T) {
	fxt := Fixture{
		responses: map[string]*gojsonq.JSONQ{
			"char_bender": gojsonq.New().FromString(`{"id": "char_12345"}`),
			"cust_bender": gojsonq.New().FromString(`{"id": "cust_12345"}`),
		},
	}
	http := fixture{
		Path: "/v1/charges/${char_bender:id}/capture/${cust_bender:id}",
	}

	path, _ := fxt.parsePath(http)
	assert.Equal(t, "/v1/charges/char_12345/capture/cust_12345", path)
}

>>>>>>> ede67f98
func TestUpdateEnv(t *testing.T) {
	fs := afero.NewMemMapFs()
	fxt := Fixture{
		Fs: fs,
		responses: map[string]gjson.Result{
			"char_bender": gjson.Parse(`{"id": "char_12345"}`),
			"cust_bender": gjson.Parse(`{"id": "cust_12345"}`),
		},
	}

	wd, _ := os.Getwd()
	fs.MkdirAll(wd, os.ModePerm)
	afero.WriteFile(fs, filepath.Join(wd, ".env"), []byte(``), os.ModePerm)

	envMapping := map[string]string{
		"CHAR_ID": "${char_bender:id}",
		"CUST_ID": "${char_bender:id}",
	}

	err := fxt.updateEnv(envMapping)
	assert.Nil(t, err)

	expected := `CHAR_ID="char_12345"
CUST_ID="char_12345"`
	output, _ := afero.ReadFile(fs, filepath.Join(wd, ".env"))
	assert.Equal(t, expected, string(output))
}

func TestToFixtureQuery(t *testing.T) {
	tests := []struct {
		input    string
		expected fixtureQuery
		didMatch bool
	}{
		{
			"/v1/charges",
			fixtureQuery{},
			false,
		},
		{
			"/v1/charges/${char_bender:id}/capture",
			fixtureQuery{"char_bender", "id", ""},
			true,
		},
		{
			"${.env:PHONE_NOT_SET|+1234567890}",
			fixtureQuery{".env", "PHONE_NOT_SET", "+1234567890"},
			true,
		},
		{
			"/v1/customers/${.env:CUST_ID}",
			fixtureQuery{".env", "CUST_ID", ""},
			true,
		},
		{
			"${.env:CUST_ID}",
			fixtureQuery{".env", "CUST_ID", ""},
			true,
		},
		{
			"${cust_bender:subscriptions.data.[0].id}",
			fixtureQuery{"cust_bender", "subscriptions.data.[0].id", ""},
			true,
		},
		{
			"${cust_bender:subscriptions.data.[0].name|Unknown Person}",
			fixtureQuery{"cust_bender", "subscriptions.data.[0].name", "Unknown Person"},
			true,
		},
		{
			"${cust_bender:billing_details.address.country}",
			fixtureQuery{"cust_bender", "billing_details.address.country", ""},
			true,
		},
		{
			"${cust_bender:billing_details.address.country|San Mateo}",
			fixtureQuery{"cust_bender", "billing_details.address.country", "San Mateo"},
			true,
		},
	}

	for _, test := range tests {
		actualQuery, actualDidMatch := toFixtureQuery(test.input)
		assert.Equal(t, test.expected, actualQuery)
		assert.Equal(t, test.didMatch, actualDidMatch)
	}
}

func TestExecuteReturnsRequestNames(t *testing.T) {
	fs := afero.NewMemMapFs()
	ts := httptest.NewServer(http.HandlerFunc(func(res http.ResponseWriter, req *http.Request) {
		switch url := req.URL.String(); url {
		case "/v1/customers":
			res.Write([]byte(`{"id": "cust_12345", "foo": "bar"}`))
		case "/v1/charges":
			res.Write([]byte(`{"charge": true, "id": "char_12345"}`))
		case "/v1/charges/char_12345/capture":
			// Do nothing, we just want to verify this request came in
		default:
			t.Errorf("Received an unexpected request URL: %s", req.URL.String())
		}
	}))

	defer func() { ts.Close() }()

	afero.WriteFile(fs, "test_fixture.json", []byte(testFixture), os.ModePerm)

	fxt, err := NewFixture(fs, "sk_test_1234", "", ts.URL, "test_fixture.json")
	require.NoError(t, err)

	requestNames, err := fxt.Execute()
	require.NoError(t, err)

	require.NotNil(t, fxt.responses["cust_bender"])
	require.NotNil(t, fxt.responses["char_bender"])
	require.NotNil(t, fxt.responses["capt_bender"])

	// After you make a `Find` request you need `Reset` the gojsonq object
	fxt.responses["cust_bender"].Reset()
	require.Equal(t, "cust_12345", fxt.responses["cust_bender"].Find("id"))

	fxt.responses["char_bender"].Reset()
	require.Equal(t, "char_12345", fxt.responses["char_bender"].Find("id"))

	fxt.responses["char_bender"].Reset()
	require.True(t, fxt.responses["char_bender"].Find("charge").(bool))

	expectedResponseNames := []string{"cust_bender", "char_bender", "capt_bender"}
	assert.Equal(t, expectedResponseNames, requestNames)
}<|MERGE_RESOLUTION|>--- conflicted
+++ resolved
@@ -1,12 +1,7 @@
 package fixtures
 
 import (
-<<<<<<< HEAD
 	"io"
-=======
-	"encoding/json"
-	"fmt"
->>>>>>> ede67f98
 	"net/http"
 	"net/http/httptest"
 	"os"
@@ -19,8 +14,6 @@
 
 	"github.com/stretchr/testify/assert"
 	"github.com/stretchr/testify/require"
-
-	"github.com/stripe/stripe-cli/pkg/ansi"
 )
 
 const testFixture = `
@@ -106,59 +99,16 @@
 	fxt, err := NewFixture(fs, "sk_test_1234", "", []string{}, ts.URL, "test_fixture.json")
 	require.NoError(t, err)
 
-<<<<<<< HEAD
-	err = fxt.Execute()
-	require.NoError(t, err)
-=======
-	output, _ := (fxt.parseInterface(parsedFixtureData))
-	sort.Strings(output)
->>>>>>> ede67f98
+	_, err = fxt.Execute()
+	require.NoError(t, err)
 
 	require.NotNil(t, fxt.responses["cust_bender"])
 	require.NotNil(t, fxt.responses["char_bender"])
 	require.NotNil(t, fxt.responses["capt_bender"])
 
-<<<<<<< HEAD
 	require.Equal(t, "cust_12345", fxt.responses["cust_bender"].Get("id").String())
 	require.Equal(t, "char_12345", fxt.responses["char_bender"].Get("id").String())
 	require.True(t, fxt.responses["char_bender"].Get("charge").Bool())
-=======
-func TestParseInterface(t *testing.T) {
-	address := make(map[string]interface{})
-	address["line1"] = "1 Planet Express St"
-	address["city"] = "New New York"
-
-	// array of hashes
-	taxIDData := make([]interface{}, 2)
-	taxIDZero := make(map[string]interface{})
-	taxIDZero["type"] = "type_0"
-	taxIDZero["value"] = "value_0"
-	taxIDOne := make(map[string]interface{})
-	taxIDOne["type"] = "type_1"
-	taxIDOne["value"] = "value_1"
-	taxIDData[0] = taxIDZero
-	taxIDData[1] = taxIDOne
-
-	data := make(map[string]interface{})
-	data["name"] = "Bender Bending Rodriguez"
-	data["email"] = "bender@planex.com"
-	data["address"] = address
-	data["tax_id_data"] = taxIDData
-	fxt := Fixture{}
-
-	output, _ := (fxt.parseInterface(data))
-	sort.Strings(output)
-
-	require.Equal(t, len(output), 8)
-	require.Equal(t, output[0], "address[city]=New New York")
-	require.Equal(t, output[1], "address[line1]=1 Planet Express St")
-	require.Equal(t, output[2], "email=bender@planex.com")
-	require.Equal(t, output[3], "name=Bender Bending Rodriguez")
-	require.Equal(t, output[4], "tax_id_data[0][type]=type_0")
-	require.Equal(t, output[5], "tax_id_data[0][value]=value_0")
-	require.Equal(t, output[6], "tax_id_data[1][type]=type_1")
-	require.Equal(t, output[7], "tax_id_data[1][value]=value_1")
->>>>>>> ede67f98
 }
 
 func TestWithSkipMakeRequest(t *testing.T) {
@@ -179,13 +129,8 @@
 	fxt, err := NewFixture(fs, "sk_test_1234", "", []string{"char_bender", "capt_bender"}, ts.URL, "test_fixture.json")
 	require.NoError(t, err)
 
-<<<<<<< HEAD
-	err = fxt.Execute()
-	require.NoError(t, err)
-=======
-	output, _ := (fxt.parseInterface(data))
-	sort.Strings(output)
->>>>>>> ede67f98
+	_, err = fxt.Execute()
+	require.NoError(t, err)
 
 	require.True(t, fxt.responses["cust_bender"].Exists())
 	require.False(t, fxt.responses["char_bender"].Exists())
@@ -209,7 +154,6 @@
 		case "/v1/charges":
 			res.Write([]byte(`{"charge": true, "id": "char_12345"}`))
 
-<<<<<<< HEAD
 			require.True(t, strings.Contains(string(body), "amount=3000"))
 			require.False(t, strings.Contains(string(body), "amount=100"))
 		case "/v1/charges/char_12345/capture":
@@ -218,24 +162,17 @@
 			t.Errorf("Received an unexpected request URL: %s", req.URL.String())
 		}
 	}))
-=======
-	output, _ := (fxt.parseInterface(data))
->>>>>>> ede67f98
-
-	defer func() { ts.Close() }()
-
-	afero.WriteFile(fs, "test_fixture.json", []byte(testFixture), os.ModePerm)
-
-<<<<<<< HEAD
+
+	defer func() { ts.Close() }()
+
+	afero.WriteFile(fs, "test_fixture.json", []byte(testFixture), os.ModePerm)
+
 	fxt, err := NewFixture(fs, "sk_test_1234", "", []string{}, ts.URL, "test_fixture.json")
 	fxt.Override([]string{"cust_bender:name=Fry"})
 	fxt.Override([]string{"char_bender:amount=3000"})
 	require.NoError(t, err)
-=======
-	output, _ := (fxt.parseInterface(data))
->>>>>>> ede67f98
-
-	err = fxt.Execute()
+
+	_, err = fxt.Execute()
 	require.NoError(t, err)
 }
 
@@ -247,7 +184,6 @@
 			t.Errorf("Failure with request body: %s", err)
 		}
 
-<<<<<<< HEAD
 		switch url := req.URL.String(); url {
 		case "/v1/customers":
 			res.Write([]byte(`{"id": "cust_12345", "foo": "bar"}`))
@@ -255,12 +191,6 @@
 			require.True(t, strings.Contains(string(body), "birthdate=2996-09-04"))
 		case "/v1/charges":
 			res.Write([]byte(`{"charge": true, "id": "char_12345"}`))
-=======
-	path, _ := fxt.parsePath(http)
-	assert.Equal(t, "/v1/customers/cust_12345", path)
-
-	output, _ := (fxt.parseInterface(data))
->>>>>>> ede67f98
 
 			require.True(t, strings.Contains(string(body), "receipt_email=prof.farnsworth%40planex.com"))
 		case "/v1/charges/char_12345/capture":
@@ -275,14 +205,7 @@
 
 	defer func() { ts.Close() }()
 
-<<<<<<< HEAD
-	afero.WriteFile(fs, "test_fixture.json", []byte(testFixture), os.ModePerm)
-=======
-	fxt := Fixture{}
-	data := make(map[string]interface{})
-	data["phone"] = "${.env:PHONE_FILE|+1234567890}"
-	output, _ := (fxt.parseInterface(data))
->>>>>>> ede67f98
+	afero.WriteFile(fs, "test_fixture.json", []byte(testFixture), os.ModePerm)
 
 	fxt, err := NewFixture(fs, "sk_test_1234", "", []string{}, ts.URL, "test_fixture.json")
 	fxt.Add([]string{"cust_bender:birthdate=2996-09-04"})
@@ -290,7 +213,7 @@
 	fxt.Add([]string{"capt_bender:statement_descriptor=Fuel: Beer"})
 	require.NoError(t, err)
 
-	err = fxt.Execute()
+	_, err = fxt.Execute()
 	require.NoError(t, err)
 }
 
@@ -364,144 +287,6 @@
 	require.NotNil(t, err)
 }
 
-<<<<<<< HEAD
-=======
-func TestParsePathDoNothing(t *testing.T) {
-	fxt := Fixture{}
-	http := fixture{
-		Path: "/v1/charges",
-	}
-
-	path, _ := fxt.parsePath(http)
-	assert.Equal(t, http.Path, path)
-}
-
-func TestParseOneParam(t *testing.T) {
-	fxt := Fixture{
-		responses: map[string]*gojsonq.JSONQ{
-			"char_bender": gojsonq.New().FromString(`{"id": "cust_12345"}`),
-		},
-	}
-	http := fixture{
-		Path: "/v1/charges/${char_bender:id}",
-	}
-
-	path, _ := fxt.parsePath(http)
-	assert.Equal(t, "/v1/charges/cust_12345", path)
-}
-
-func TestParsePathReferenceErrorWithSuggestion(t *testing.T) {
-	fxt := Fixture{
-		responses: map[string]*gojsonq.JSONQ{
-			"char_bender": gojsonq.New().FromString(`{"id": "cust_12345"}`),
-		},
-	}
-	http := fixture{
-		Path: "/v1/charges/${char:id}",
-	}
-
-	_, err := fxt.parsePath(http)
-
-	color := ansi.Color(os.Stdout)
-	expected := fmt.Errorf(
-		"%s - an undeclared fixture name was referenced: %s\nPerhaps you meant one of the following: char_bender",
-		color.Red("✘ Validation error").String(),
-		ansi.Bold("char"),
-	)
-
-	assert.Equal(t, expected, err)
-}
-
-func TestParsePathReferenceErrorNoSuggestion(t *testing.T) {
-	fxt := Fixture{
-		responses: map[string]*gojsonq.JSONQ{
-			"char_bender": gojsonq.New().FromString(`{"id": "cust_12345"}`),
-		},
-	}
-	http := fixture{
-		Path: "/v1/charges/${foo:id}",
-	}
-
-	_, err := fxt.parsePath(http)
-
-	color := ansi.Color(os.Stdout)
-	expected := fmt.Errorf(
-		"%s - an undeclared fixture name was referenced: %s",
-		color.Red("✘ Validation error").String(),
-		ansi.Bold("foo"),
-	)
-
-	assert.Equal(t, expected, err)
-}
-
-func TestParseQueryReferenceErrorWithSuggestion(t *testing.T) {
-	fxt := Fixture{
-		responses: map[string]*gojsonq.JSONQ{
-			"char_bender": gojsonq.New().FromString(`{"id": "cust_12345"}`),
-		},
-	}
-
-	_, err := fxt.parseQuery("${bender:id}")
-
-	color := ansi.Color(os.Stdout)
-	expected := fmt.Errorf(
-		"%s - an undeclared fixture name was referenced: %s\nPerhaps you meant one of the following: char_bender",
-		color.Red("✘ Validation error").String(),
-		ansi.Bold("bender"),
-	)
-
-	assert.Equal(t, expected, err)
-}
-
-func TestParseQueryReferenceErrorNoSuggestion(t *testing.T) {
-	fxt := Fixture{
-		responses: map[string]*gojsonq.JSONQ{
-			"char_bender": gojsonq.New().FromString(`{"id": "cust_12345"}`),
-		},
-	}
-
-	_, err := fxt.parseQuery("${foo:id}")
-
-	color := ansi.Color(os.Stdout)
-	expected := fmt.Errorf(
-		"%s - an undeclared fixture name was referenced: %s",
-		color.Red("✘ Validation error").String(),
-		ansi.Bold("foo"),
-	)
-
-	assert.Equal(t, expected, err)
-}
-
-func TestParseOneParamWithTrailing(t *testing.T) {
-	fxt := Fixture{
-		responses: map[string]*gojsonq.JSONQ{
-			"char_bender": gojsonq.New().FromString(`{"id": "char_12345"}`),
-		},
-	}
-	http := fixture{
-		Path: "/v1/charges/${char_bender:id}/capture",
-	}
-
-	path, _ := fxt.parsePath(http)
-	assert.Equal(t, "/v1/charges/char_12345/capture", path)
-}
-
-func TestParseTwoParam(t *testing.T) {
-	fxt := Fixture{
-		responses: map[string]*gojsonq.JSONQ{
-			"char_bender": gojsonq.New().FromString(`{"id": "char_12345"}`),
-			"cust_bender": gojsonq.New().FromString(`{"id": "cust_12345"}`),
-		},
-	}
-	http := fixture{
-		Path: "/v1/charges/${char_bender:id}/capture/${cust_bender:id}",
-	}
-
-	path, _ := fxt.parsePath(http)
-	assert.Equal(t, "/v1/charges/char_12345/capture/cust_12345", path)
-}
-
->>>>>>> ede67f98
 func TestUpdateEnv(t *testing.T) {
 	fs := afero.NewMemMapFs()
 	fxt := Fixture{
@@ -609,7 +394,7 @@
 
 	afero.WriteFile(fs, "test_fixture.json", []byte(testFixture), os.ModePerm)
 
-	fxt, err := NewFixture(fs, "sk_test_1234", "", ts.URL, "test_fixture.json")
+	fxt, err := NewFixture(fs, "sk_test_1234", "", []string{}, ts.URL, "test_fixture.json")
 	require.NoError(t, err)
 
 	requestNames, err := fxt.Execute()
@@ -619,15 +404,9 @@
 	require.NotNil(t, fxt.responses["char_bender"])
 	require.NotNil(t, fxt.responses["capt_bender"])
 
-	// After you make a `Find` request you need `Reset` the gojsonq object
-	fxt.responses["cust_bender"].Reset()
-	require.Equal(t, "cust_12345", fxt.responses["cust_bender"].Find("id"))
-
-	fxt.responses["char_bender"].Reset()
-	require.Equal(t, "char_12345", fxt.responses["char_bender"].Find("id"))
-
-	fxt.responses["char_bender"].Reset()
-	require.True(t, fxt.responses["char_bender"].Find("charge").(bool))
+	require.Equal(t, "cust_12345", fxt.responses["cust_bender"].Get("id").Str)
+	require.Equal(t, "char_12345", fxt.responses["char_bender"].Get("id").Str)
+	require.Equal(t, "", fxt.responses["char_bender"].Get("charge").Str)
 
 	expectedResponseNames := []string{"cust_bender", "char_bender", "capt_bender"}
 	assert.Equal(t, expectedResponseNames, requestNames)
